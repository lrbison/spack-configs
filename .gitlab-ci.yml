--- conflicted
+++ resolved
@@ -5,10 +5,6 @@
   SPACK_REF: e4s-21.05 
   SPACK_INSTALLATION: /soft/ecp/spack/e4s-21.05
   WORKING_DIR: ANL/JLSE/Arcticus/E4S-21.05
-<<<<<<< HEAD
-=======
-#  SPACK_MIRROR: /soft/ecp/mirrors/arcticus-e4s-21.05
->>>>>>> 063f232d
   SPACK_MIRROR: /soft/ecp/mirrors/arcticus-e4s-21.05
   SPACK_DEPLOY_DIR: /soft/ecp/deploy/e4s-21.05
   # These vals are defaults and may be set on a per-run basis
